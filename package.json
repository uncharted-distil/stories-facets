{
  "name": "@uncharted.software/stories-facets",
  "main": "dist/facets.js",
  "description": "Facets Component developed by Uncharted Software",
  "repository": "https://github.com/unchartedsoftware/stories-facets",
  "license": "Apache-2.0",
<<<<<<< HEAD
  "version": "2.5.2",
=======
  "version": "2.5.3",
>>>>>>> 5c46ec83
  "devDependencies": {
    "body-parser": "~1.13.2",
    "browserify": "^12.0.1",
    "browserify-istanbul": "^0.2.1",
    "browserify-shim": "^3.8.12",
    "chai": "^3.4.1",
    "cookie-parser": "~1.3.5",
    "debug": "~2.2.0",
    "express": "~4.13.1",
    "gulp": "3.9.0",
    "gulp-concat": "2.6.0",
    "gulp-define-module": "0.1.4",
    "gulp-filter": "3.0.1",
    "gulp-handlebars": "4.0.0",
    "gulp-jshint": "1.11.2",
    "gulp-minify-css": "1.2.1",
    "gulp-order": "1.1.1",
    "gulp-sass": "^2.1.0",
    "gulp-uglify": "1.4.2",
    "handlebars": "3.0.3",
    "hbs": "~3.1.0",
    "karma": "^0.13.19",
    "karma-browserify": "^5.0.0",
    "karma-chai": "^0.1.0",
    "karma-chrome-launcher": "^0.2.2",
    "karma-coverage": "^0.5.3",
    "karma-mocha": "^0.2.1",
    "karma-mocha-reporter": "^1.1.5",
    "karma-phantomjs-launcher": "^1.0.0",
    "karma-sinon-chai": "^1.1.0",
    "karma-tamtam-bamboo-reporter": "^1.0.1",
    "lolex": "^1.4.0",
    "mocha": "^2.3.4",
    "morgan": "~1.6.1",
    "phantom-ownpropertynames": "^1.0.0",
    "phantomjs-prebuilt": "^2.1.7",
    "proxyquireify": "^3.0.1",
    "run-sequence": "1.1.4",
    "serve-favicon": "~2.3.0",
    "shelljs": "^0.6.0",
    "sinon": "^2.1.0",
    "sinon-chai": "^2.8.0",
    "vinyl-buffer": "1.0.0",
    "vinyl-source-stream": "1.1.0",
    "watchify": "^3.7.0"
  },
  "browserify-shim": {
    "jquery": "global:$"
  },
  "browserify": {
    "transform": [
      "browserify-shim"
    ]
  },
  "jspm": {
    "main": "facets.min",
    "registry": "npm",
    "directories": {
      "lib": "dist"
    },
    "ignore": [
      "node_modules",
      "extern",
      "examples"
    ]
  },
  "scripts": {
    "test": "gulp deploy && gulp test"
  },
  "dependencies": {}
}<|MERGE_RESOLUTION|>--- conflicted
+++ resolved
@@ -4,11 +4,7 @@
   "description": "Facets Component developed by Uncharted Software",
   "repository": "https://github.com/unchartedsoftware/stories-facets",
   "license": "Apache-2.0",
-<<<<<<< HEAD
-  "version": "2.5.2",
-=======
   "version": "2.5.3",
->>>>>>> 5c46ec83
   "devDependencies": {
     "body-parser": "~1.13.2",
     "browserify": "^12.0.1",
